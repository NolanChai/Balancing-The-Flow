--- conflicted
+++ resolved
@@ -186,6 +186,14 @@
         temperature=temperature
     )
     return completion.choices[0].message.content
+    completion = client.chat.completions.create(
+        model=model,
+        messages=[
+        {"role": "user", "content": prompt}
+        ],
+        temperature=temperature
+    )
+    return completion.choices[0].message.content
 
 def split_batches(lst, batch_size):
     """splits a given list into batches of a given size
@@ -268,46 +276,16 @@
         
     print(f"Successfully read {len(all_texts)} files")
 
-<<<<<<< HEAD
     # batches for processing
     batched_texts = split_batches(all_texts, batch_size=batch_size)
-    batched_filepaths = split_batches(file_paths_to_use, batch_size=batch_size)
-    
-    output_root = Path(output_dir)
-    output_root.mkdir(parents=True, exist_ok=True)
-    
-    for batch_idx, (texts, paths) in enumerate(tqdm(zip(batched_texts, batched_filepaths), total=len(batched_texts))):
-        try:
-            print(f"Processing batch {batch_idx+1}/{len(batched_texts)} with {len(texts)} files")
-            output = to_tokens_and_logprobs(model, tokenizer, texts)
-            
-            # write
-            for fp, df in zip(paths, output):
-                try:
-                    output_fp = output_root / f"{fp.stem}.csv"
-                    df.to_csv(output_fp, index=False)
-                except Exception as e:
-                    print(f"Error writing file {fp.name}: {e}")
-        except Exception as e:
-            print(f"Error processing batch {batch_idx+1}: {e}")
-            continue
-            
-    print(f"Surprisal calculation complete. Results saved to {output_dir}")
-=======
+    batched_filepaths = split_batches(text_filepaths, batch_size=batch_size)
+
+    # calculating surprisals with model
+    for texts, paths in tqdm(zip(batched_texts, batched_filepaths)):
+        output = to_tokens_and_logprobs(model, tokenizer, texts)
+
         # writing ouput files
         output_root = Path(output_dir)
         for fp, text in zip(paths, output):
             output_fp = output_root / fp.with_suffix(".csv").name
-            text.to_csv(output_fp)
-
-def UID_variance(text):
-    N = text.shape[0]
-    mu = text['surprisal'].mean()
-    surprisals = text['surprisal']
-    return ((surprisals - mu) ** 2).sum() / N
-
-def UID_pairwise(text):
-    N = text.shape[0]
-    surprisals = text['surprisal']
-    return (surprisals.diff() ** 2).sum() / (N - 1)
->>>>>>> f26c5e96
+            text.to_csv(output_fp)