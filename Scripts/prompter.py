from openai import OpenAI
from pathlib import Path
from bs4 import BeautifulSoup
from utils import *
import requests
from datasets import load_dataset

import re
import json
import logging

<<<<<<< HEAD
# Point to the local server
HOST = "http://localhost:1234/v1"
CLIENT = OpenAI(base_url=HOST, api_key="lm-studio")
NUM_ARTICLES = 200
logging.basicConfig(filename="prompter.log")
logger = logging.getLogger(__name__)

# with open("articles.json", 'r') as f:
#   ARTICLE_URLS = json.loads(f.read())

# articles_enumerated = dict(enumerate(ARTICLE_URLS))
# with open("articles_enum.json", "w") as out:
#   json.dump(articles_enumerated, out)
logger.info("Loading cnn_dailymail...")
articles = load_dataset("abisee/cnn_dailymail", "1.0.0", trust_remote_code=True)["train"]

# for i, url in articles_enumerated.items():
for i in range(NUM_ARTICLES):
  logger.info(f"Prompting with article #{i}")

  # Scrape Article and retrieve title and first sentence
  # if not is_valid(url):
  #   print("url invalid")
  #   continue
  # response = requests.get(url)
  # soup = BeautifulSoup(response.text, 'lxml')
  # try:
  #   title = get_title(soup)
  #   first_sentence = get_first_sentence(soup)
  #   print(f"{title}\n{first_sentence}\n")
  # except AttributeError as e:
  #   print(f"article #{i} at {url} is missing title or first paragraph\n{e}")
  #   continue
  # except Exception as e:
  #   print(f"error with article #{i} at {url}\n{type(e)}\n{e}")
  #   continue

  
  # prompt = f"{title}\n\n {first_sentence}"
  article = articles[i]['article']
  prompt = get_first_sentence(article)
  try:
    completion = CLIENT.chat.completions.create(
      model="model-identifier",
      messages=[
        {"role": "user", "content": prompt}
      ],
      temperature=0.7,
    )
  except Exception as e:
    logger.exception(e)
    continue
    
  
  out_path = Path(f"../Generations/llama_2_7b_{i}.txt")
  with open(out_path, "w") as file:
    file.write(completion.choices[0].message.content)
=======
# # Point to the local server
# HOST = "http://localhost:1234/v1"
# CLIENT = OpenAI(base_url=HOST, api_key="lm-studio")
# # prompt = "The following is an 800-word news article with the title \"Scientists aiming to bring back woolly mammoth create woolly mice\": A plan to revive the mammoth is on track, scientists have said after creating a new species: the woolly mouse."
# # prompt = "Here's a funny joke."
# PROMPT=""
# ARTICLE_URLS = ["https://lite.cnn.com/2025/03/06/politics/newsom-trans-athletes-womens-sports/index.html"]
# PATH = Path("../Generations/test_output")
# MODEL = "model-identifier"

# for i, url in enumerate(ARTICLE_URLS):
#   if not is_valid(url):
#     continue
#   response = requests.get(url)
#   soup = BeautifulSoup(response.text, 'lxml')
#   title = get_title(soup)
#   first_sentence = get_first_sentence(soup)
#   print(title)
#   print(first_sentence)

#   # Engineer prompt
#   suggested_article_length = 500 # TODO: replace this with num. words in article

#   prompt = f"The following is a {suggested_article_length}-word article with the title \"{title}\": {first_sentence}"

#   completion = CLIENT.chat.completions.create(
#     model="model-identifier",
#     messages=[
#       {"role": "user", "content": prompt}
#     ],
#     temperature=0.7,
#   )
  
#   out_path = Path("../Generations/test_output")
#   with open(out_path, "w") as file:
#     file.write(completion.choices[0].message.content)

# def generate(host, client, article_urls, path, prompt):
#   for i, url in enumerate(article_urls):
#     if not is_valid(url):
#       continue
#     response = requests.get(url)
#     soup = BeautifulSoup(response.text, 'lxml')
#     title = get_title(soup)
#     first_sentence = get_first_sentence(soup)
#     # print(title)
#     # print(first_sentence)

#     PROMPT = f"The following is a {suggested_article_length}-word article with the title \"{title}\": {first_sentence}"

#     # Engineer prompt
#     suggested_article_length = 500 # TODO: replace this with num. words in article

#     completion = client.chat.completions.create(
#       model=model,
#       messages=[
#         {"role": "user", "content": PROMPT}
#       ],
#       temperature=0.7,
#     )
    
#     out_path = path
#     with open(out_path, "w") as file:
#       file.write(completion.choices[0].message.content)

# generate(HOST, CLIENT, ARTICLE_URLS, PATH, PROMPT)

def generate(host, client, prompt, temperature):
  completion = client.chat.completions.create(
    model=model,
    messages=[
      {"role": "user", "content": PROMPT}
    ],
    temperature=temperature
  )
  return completion.choices[0].message.content
>>>>>>> b27d2ff5
<|MERGE_RESOLUTION|>--- conflicted
+++ resolved
@@ -9,65 +9,6 @@
 import json
 import logging
 
-<<<<<<< HEAD
-# Point to the local server
-HOST = "http://localhost:1234/v1"
-CLIENT = OpenAI(base_url=HOST, api_key="lm-studio")
-NUM_ARTICLES = 200
-logging.basicConfig(filename="prompter.log")
-logger = logging.getLogger(__name__)
-
-# with open("articles.json", 'r') as f:
-#   ARTICLE_URLS = json.loads(f.read())
-
-# articles_enumerated = dict(enumerate(ARTICLE_URLS))
-# with open("articles_enum.json", "w") as out:
-#   json.dump(articles_enumerated, out)
-logger.info("Loading cnn_dailymail...")
-articles = load_dataset("abisee/cnn_dailymail", "1.0.0", trust_remote_code=True)["train"]
-
-# for i, url in articles_enumerated.items():
-for i in range(NUM_ARTICLES):
-  logger.info(f"Prompting with article #{i}")
-
-  # Scrape Article and retrieve title and first sentence
-  # if not is_valid(url):
-  #   print("url invalid")
-  #   continue
-  # response = requests.get(url)
-  # soup = BeautifulSoup(response.text, 'lxml')
-  # try:
-  #   title = get_title(soup)
-  #   first_sentence = get_first_sentence(soup)
-  #   print(f"{title}\n{first_sentence}\n")
-  # except AttributeError as e:
-  #   print(f"article #{i} at {url} is missing title or first paragraph\n{e}")
-  #   continue
-  # except Exception as e:
-  #   print(f"error with article #{i} at {url}\n{type(e)}\n{e}")
-  #   continue
-
-  
-  # prompt = f"{title}\n\n {first_sentence}"
-  article = articles[i]['article']
-  prompt = get_first_sentence(article)
-  try:
-    completion = CLIENT.chat.completions.create(
-      model="model-identifier",
-      messages=[
-        {"role": "user", "content": prompt}
-      ],
-      temperature=0.7,
-    )
-  except Exception as e:
-    logger.exception(e)
-    continue
-    
-  
-  out_path = Path(f"../Generations/llama_2_7b_{i}.txt")
-  with open(out_path, "w") as file:
-    file.write(completion.choices[0].message.content)
-=======
 # # Point to the local server
 # HOST = "http://localhost:1234/v1"
 # CLIENT = OpenAI(base_url=HOST, api_key="lm-studio")
@@ -143,5 +84,4 @@
     ],
     temperature=temperature
   )
-  return completion.choices[0].message.content
->>>>>>> b27d2ff5
+  return completion.choices[0].message.content